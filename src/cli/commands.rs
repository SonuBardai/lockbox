use crate::{
    cli::{args::Length, io::read_input},
    store::PasswordStore,
};
use passwords::PasswordGenerator;

// TODO: Add tests for `add_password` in src/cli/commands.rs [testing]
// References to parametrized tests in src/store/mod.rs
pub fn add_password(
    file_name: String,
    service: String,
    username: Option<String>,
    master: Option<String>,
    password: Option<String>,
) -> anyhow::Result<()> {
    let master = master.unwrap_or_else(|| read_input("master password"));
    let password = password.unwrap_or_else(|| read_input("password"));
    PasswordStore::new(file_name, master)?
        .load_passwords()?
        .add_password(service, username, password)?
        .store_passwords()?;
    Ok(())
}

<<<<<<< HEAD
// TODO: Add tests for `get_random_password` in cli/commands.rs
=======
// TODO: Add tests for `get_random_password` in src/cli/commands.rs [testing]
// References to parametrized tests in src/store/mod.rs
>>>>>>> 9d58c5e5
pub fn get_random_password(
    length: Length,
    symbols: bool,
    uppercase: bool,
    lowercase: bool,
    numbers: bool,
) -> String {
    PasswordGenerator::new()
        .length(length.get_val())
        .lowercase_letters(lowercase)
        .uppercase_letters(uppercase)
        .numbers(numbers)
        .symbols(symbols)
        .strict(true)
        .generate_one()
        .unwrap()
}

// TODO: Add tests for `generate_password` in src/cli/commands.rs [testing]
// References to parametrized tests in src/store/mod.rs
pub fn generate_password(
    length: Length,
    symbols: bool,
    uppercase: bool,
    lowercase: bool,
    numbers: bool,
    count: usize,
) {
    let password_generator = PasswordGenerator::new()
        .length(length.get_val())
        .lowercase_letters(lowercase)
        .uppercase_letters(uppercase)
        .numbers(numbers)
        .symbols(symbols)
        .strict(true);
    if count > 1 {
        match password_generator.generate(count) {
            Ok(passwords) => {
                for password in passwords {
                    println!("{}", password)
                }
            }
            Err(err) => println!("Error generating password: {}", err),
        }
    } else {
        match password_generator.generate_one() {
            Ok(password) => println!("{}", password),
            Err(err) => println!("Error generating password: {}", err),
        }
    }
}

// TODO: Add tests for `show_password` in src/cli/commands.rs [testing]
// References to parametrized tests in src/store/mod.rs
pub fn show_password(
    file_name: String,
    service: String,
    username: Option<String>,
    master: Option<String>,
) -> anyhow::Result<()> {
    let master = master.unwrap_or_else(|| read_input("master password"));
    let passwords = PasswordStore::new(file_name, master)?.load_passwords()?;
    let password = passwords.find_password(service, username);
    println!("Password: {:?}", password);
    Ok(())
}

// TODO: Add tests for `list_password` in src/cli/commands.rs [testing]
// References to parametrized tests in src/store/mod.rs
pub fn list_passwords(
    file_name: String,
    master: Option<String>,
    show_passwords: bool,
) -> anyhow::Result<()> {
    let master = master.unwrap_or_else(|| read_input("master password"));
    PasswordStore::new(file_name, master)?
        .load_passwords()?
        .list_passwords(show_passwords);
    Ok(())
}

// TODO: Add tests for `remove_password` in src/cli/commands.rs [testing]
// References to parametrized tests in src/store/mod.rs
pub fn remove_password(
    file_name: String,
    service: String,
    username: Option<String>,
    master: Option<String>,
) -> anyhow::Result<()> {
    let master = master.unwrap_or_else(|| read_input("master password"));
    PasswordStore::new(file_name, master)?
        .load_passwords()?
        .remove_password(service, username)
        .store_passwords()?;
    Ok(())
}<|MERGE_RESOLUTION|>--- conflicted
+++ resolved
@@ -22,12 +22,8 @@
     Ok(())
 }
 
-<<<<<<< HEAD
-// TODO: Add tests for `get_random_password` in cli/commands.rs
-=======
 // TODO: Add tests for `get_random_password` in src/cli/commands.rs [testing]
 // References to parametrized tests in src/store/mod.rs
->>>>>>> 9d58c5e5
 pub fn get_random_password(
     length: Length,
     symbols: bool,
