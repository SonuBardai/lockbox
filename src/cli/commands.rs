--- conflicted
+++ resolved
@@ -2,12 +2,9 @@
     cli::{args::Length, io::read_input},
     store::PasswordStore,
 };
-<<<<<<< HEAD
 use anyhow::anyhow;
 use clipboard::{ClipboardContext, ClipboardProvider};
-=======
 use colored::*;
->>>>>>> a18fbaf6
 use passwords::PasswordGenerator;
 
 fn copy_to_clipboard(password: &str) -> anyhow::Result<()> {
@@ -89,18 +86,14 @@
         }
     } else {
         match password_generator.generate_one() {
-<<<<<<< HEAD
             Ok(password) => {
                 if copy_to_clipboard(&password).is_ok() {
-                    println!("{} (Copied to Clipboard)", password);
+                    println!("{} (Copied to Clipboard)", password.green());
                 } else {
-                    println!("{}", password);
+                    println!("{}", password.green());
                     println!("Note: Failed to copy password to clipboard");
                 }
             }
-=======
-            Ok(password) => println!("{}", password.green()),
->>>>>>> a18fbaf6
             Err(err) => println!("Error generating password: {}", err),
         }
     }
